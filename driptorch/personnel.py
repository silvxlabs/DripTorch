"""
Burn operation personnel
"""

# Core imports
from __future__ import annotations
import copy
import json

# Internal imports
from .errors import *


class Igniter:
    """An igniter is anything with a velocity and ignition interval, like a person
    carrying a drip torch or a drone dispatching DAIDs.

<<<<<<< HEAD
    Parameters
    ----------
    velocity : float
        Igniter velocity in meters per second
    gap_length : float, optional
        Length in meters between ignitions. Defaults to None.
    dash_length : float, optional
        Length in meters of an ignition line. Defaults to None.

    Notes
    -----
    When both `gap_length` and `dash_length` are `None`, the igniter will produce a continuous line of fire.
    To configure a point igniter, leave `dash_length` as `None` and set `gap_length` to the desired distance 
    between ignition points. To configure a dash igniter, set `dash_length` to the desired length of the fire
    dashes. When configuring a dash igniter, if the `gap_length` is None, the gap between dashes will be the same
    as the dash length. Otherwise, the distance between dashes will be the specified `gap_length`.

    Examples
    --------
    >>> # Create a continuous line igniter
    >>> line_igniter = driptorch.Igniter(1.8)

    >>> # Create a dash igniter with equal dashes and gaps
    >>> equal_dash_igniter = driptorch.Igniter(1.8, dash_length=10)

    >>> # Create a dash igniter with unequal dashes and gaps
    >>> unequal_dash_igniter = driptorch.Igniter(1.8, gap_length=10, dash_length=20)

    >>> # Create a point igniter
    >>> point_igniter = driptorch.Igniter(1.8, gap_length=10)

    """

    def __init__(self, velocity: float, gap_length: float = None, dash_length: float = None):
=======
    Attributes:
        velocity (float): Velocity of the igniter in meters per second
        gap_length (float): Length of the gap between ignitions in meters
        dash_length (float): Length of the dash between ignitions in meters

    Args:
        velocity (float): Igniter velocity in meters per second
        gap_length (float, optional): Length in meters between ignitions. Defaults to None.
        dash_length (float, optional): Length in meters of an ignition line. Defaults to None.

    Note:
        When both `gap_length` and `dash_length` are `None`, the igniter will produce a continuous line of fire.
        To configure a point igniter, leave `dash_length` as `None` and set `gap_length` to the desired distance 
        between ignition points. To configure a dash igniter, set `dash_length` to the desired length of the fire
        dashes. When configuring a dash igniter, if the `gap_length` is None, the gap between dashes will be the same
        as the dash length. Otherwise, the distance between dashes will be the specified `gap_length`.

    Example:
        >>> import driptorch as dt
        >>> # Create a continuous line igniter
        >>> line_igniter = dt.Igniter(0.804672)
        >>> # Create a dash igniter with equal dashes and gaps
        >>> equal_dash_igniter = dt.Igniter(0.804672, dash_length=10)
        >>> # Create a dash igniter with unequal dashes and gaps
        >>> unequal_dash_igniter = dt.Igniter(0.804672, gap_length=10, dash_length=20)
        >>> # Create a point igniter
        >>> point_igniter = dt.Igniter(0.804672, gap_length=10)

    """

    def __init__(self, velocity: float = 0.805, gap_length: float = None, dash_length: float = None):
        """Constructor"""
>>>>>>> 0bf36289

        if velocity >= 2.5:
            raise IgniterError.velocity_warning
            
        self.velocity = velocity
        self.gap_length = gap_length
        self.dash_length = dash_length

    @classmethod
    def from_json(cls, json_string: str) -> Igniter:
        """
        Create an igniter from a JSON string

        Parameters
        ----------
        json_string : str
            JSON string of an igniter

        Returns
        -------
        Igniter
            Igniter object
        """

        return cls(**json.loads(json_string))

    def to_json(self) -> str:
        """
        Convert an igniter to a JSON string

        Returns
        -------
        str
            JSON string of an igniter
        """

        return json.dumps(self.__dict__)

    def copy(self) -> Igniter:
        """Sometimes we need to copy a particular Igniter because they're so good
        at what they do.

        Returns
        -------
        Igniter
            A copy of the igniter
        """

        return copy.copy(self)


class IgnitionCrew:
    """
    An ignition crew is a collection of igniters.

    Parameters
    ----------
    same_velocity : bool, optional
        Whether all igniters in the crew must have the same velocity. Defaults to True.
    """

    def __init__(self, same_velocity: bool = True):

        self._same_velocity = same_velocity
        self._velocity_req = None

        self._igniters = []

    @classmethod
    def from_list(cls, igniters: list[Igniter], **kwargs) -> IgnitionCrew:
        """Alternate constructor for building an ignition crew from a list of igniters

        Parameters
        ----------
        igniters : list[Igniter]
            List of igniters to add to the crew
        **kwargs
            Keyword arguments to pass to the IgnitionCrew constructor

        Returns
        -------
        IgnitionCrew
            IgnitionCrew object
        """

        ignition_crew = cls(**kwargs)

        # Add igniters from provided list to the crew object
        for igniter in igniters:
            ignition_crew.add_igniter(igniter)

        return ignition_crew

    @classmethod
    def clone_igniter(cls, igniter: Igniter, clones: int, **kwargs) -> IgnitionCrew:
        """Alternate constructor for building an ignition crew by cloning a given
        igniters `n` times.

        Parameters
        ----------
        igniter : Igniter
            Igniter to clone
        clones : int
            Number of clones to create
        **kwargs
            Keyword arguments to pass to the IgnitionCrew constructor

        Returns
        -------
        IgnitionCrew
            IgnitionCrew object
        """

        igniters = [igniter.copy() for _ in range(clones)]

        return cls.from_list(igniters, **kwargs)

    @classmethod
    def from_json(cls, json_str: str) -> IgnitionCrew:
        """Create an IgnitionCrew from a JSON string.

        Parameters
        ----------
        json_str : str
            JSON string of an IgnitionCrew

        Returns
        -------
        IgnitionCrew
            IgnitionCrew object
        """

        # Load the JSON string into a dictionary
        crew_dict = json.loads(json_str)

        # Create an ignition crew object
        return IgnitionCrew.from_list([Igniter(**igniter) for igniter in crew_dict['igniters']],
                                      same_velocity=crew_dict['same_velocity'])

    def add_igniter(self, igniter: Igniter):
        """Add an igniter to the crew

        Parameters
        ----------
        igniter : Igniter
            Igniter to add to the crew

        Raises
        ------
        IgniterVelocityError
            If the igniter's velocity does not match the crew's velocity requirement
        """

        # Check the igniter's velocity
        self._validate_velocity(igniter.velocity)

        # If the validator didn't raise an exception, then add the igniter to the crew
        self._igniters.append(igniter)

    def to_json(self) -> str:
        """Convert the IgnitionCrew to a JSON string.

        Returns
        -------
        str
            JSON string of an IgnitionCrew
        """

        # Create a dictionary to hold the crew's attributes and encode to JSON
        return json.dumps({'same_velocity': self._same_velocity,
                           'igniters': [igniter.__dict__ for igniter in self._igniters]})

    def _validate_velocity(self, velocity: float):
        """Private helper method to validate the velcity of the candidate igniter
        against the velocity requirement of the crew.

        Parameters
        ----------
        velocity : float
            Velocity of the candidate igniter

        Raises
        ------
        IgniterVelocityError
            If the candidate igniter's velocity does not match the crew's velocity requirement
        """

        if self._same_velocity:
            if self._velocity_req:
                if velocity != self._velocity_req:
                    raise IgniterError(IgniterError.unequal_velocities)
            else:
                self._velocity_req = velocity

    def __getitem__(self, index):

        return self._igniters[index]

    def __len__(self):

        return len(self._igniters)

    def __iter__(self):

        for i in range(self.__len__()):
            yield self._igniters[i]<|MERGE_RESOLUTION|>--- conflicted
+++ resolved
@@ -15,7 +15,6 @@
     """An igniter is anything with a velocity and ignition interval, like a person
     carrying a drip torch or a drone dispatching DAIDs.
 
-<<<<<<< HEAD
     Parameters
     ----------
     velocity : float
@@ -50,40 +49,6 @@
     """
 
     def __init__(self, velocity: float, gap_length: float = None, dash_length: float = None):
-=======
-    Attributes:
-        velocity (float): Velocity of the igniter in meters per second
-        gap_length (float): Length of the gap between ignitions in meters
-        dash_length (float): Length of the dash between ignitions in meters
-
-    Args:
-        velocity (float): Igniter velocity in meters per second
-        gap_length (float, optional): Length in meters between ignitions. Defaults to None.
-        dash_length (float, optional): Length in meters of an ignition line. Defaults to None.
-
-    Note:
-        When both `gap_length` and `dash_length` are `None`, the igniter will produce a continuous line of fire.
-        To configure a point igniter, leave `dash_length` as `None` and set `gap_length` to the desired distance 
-        between ignition points. To configure a dash igniter, set `dash_length` to the desired length of the fire
-        dashes. When configuring a dash igniter, if the `gap_length` is None, the gap between dashes will be the same
-        as the dash length. Otherwise, the distance between dashes will be the specified `gap_length`.
-
-    Example:
-        >>> import driptorch as dt
-        >>> # Create a continuous line igniter
-        >>> line_igniter = dt.Igniter(0.804672)
-        >>> # Create a dash igniter with equal dashes and gaps
-        >>> equal_dash_igniter = dt.Igniter(0.804672, dash_length=10)
-        >>> # Create a dash igniter with unequal dashes and gaps
-        >>> unequal_dash_igniter = dt.Igniter(0.804672, gap_length=10, dash_length=20)
-        >>> # Create a point igniter
-        >>> point_igniter = dt.Igniter(0.804672, gap_length=10)
-
-    """
-
-    def __init__(self, velocity: float = 0.805, gap_length: float = None, dash_length: float = None):
-        """Constructor"""
->>>>>>> 0bf36289
 
         if velocity >= 2.5:
             raise IgniterError.velocity_warning
